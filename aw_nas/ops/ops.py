--- conflicted
+++ resolved
@@ -36,24 +36,24 @@
     "res_reduce_block": lambda C, C_out, stride, affine: ResFactorizedReduceBlock(
         C, C_out, stride=stride, affine=affine),
 
-    "sep_conv_3x3" : lambda C, C_out, stride, affine: SepConv(C, C_out,
-                                                              3, stride, 1, affine=affine),
-    "sep_conv_3x3_exp3" : lambda C, C_out, stride, affine: SepConv(C, C_out,
-                                                              3, stride, 1, affine=affine, expansion=3),
-    "sep_conv_3x3_exp6" : lambda C, C_out, stride, affine: SepConv(C, C_out,
-                                                              3, stride, 1, affine=affine, expansion=6),
-    "sep_conv_5x5" : lambda C, C_out, stride, affine: SepConv(C, C_out,
-                                                              5, stride, 2, affine=affine),
-    "sep_conv_5x5_exp3" : lambda C, C_out, stride, affine: SepConv(C, C_out,
-                                                              5, stride, 2, affine=affine, expansion=6),
-    "sep_conv_5x5_exp6" : lambda C, C_out, stride, affine: SepConv(C, C_out,
-                                                              5, stride, 2, affine=affine, expansion=6),
-    "sep_conv_7x7" : lambda C, C_out, stride, affine: SepConv(C, C_out,
-                                                              7, stride, 3, affine=affine),
-    "dil_conv_3x3" : lambda C, C_out, stride, affine: DilConv(C, C_out,
-                                                              3, stride, 2, 2, affine=affine),
-    "dil_conv_5x5" : lambda C, C_out, stride, affine: DilConv(C, C_out,
-                                                              5, stride, 4, 2, affine=affine),
+    "sep_conv_3x3" : lambda C, C_out, stride, affine: SepConv(
+        C, C_out, 3, stride, 1, affine=affine),
+    "sep_conv_3x3_exp3" : lambda C, C_out, stride, affine: SepConv(
+        C, C_out, 3, stride, 1, affine=affine, expansion=3),
+    "sep_conv_3x3_exp6" : lambda C, C_out, stride, affine: SepConv(
+        C, C_out, 3, stride, 1, affine=affine, expansion=6),
+    "sep_conv_5x5" : lambda C, C_out, stride, affine: SepConv(
+        C, C_out, 5, stride, 2, affine=affine),
+    "sep_conv_5x5_exp3" : lambda C, C_out, stride, affine: SepConv(
+        C, C_out, 5, stride, 2, affine=affine, expansion=6),
+    "sep_conv_5x5_exp6" : lambda C, C_out, stride, affine: SepConv(
+        C, C_out, 5, stride, 2, affine=affine, expansion=6),
+    "sep_conv_7x7" : lambda C, C_out, stride, affine: SepConv(
+        C, C_out, 7, stride, 3, affine=affine),
+    "dil_conv_3x3" : lambda C, C_out, stride, affine: DilConv(
+        C, C_out, 3, stride, 2, 2, affine=affine),
+    "dil_conv_5x5" : lambda C, C_out, stride, affine: DilConv(
+        C, C_out, 5, stride, 4, 2, affine=affine),
     "conv_7x1_1x7" : conv_7x1_1x7,
 
     "relu_conv_bn_1x1" : lambda C, C_out, stride, affine: ReLUConvBN(C, C_out,
@@ -71,12 +71,10 @@
     "conv_bn_relu_5x5" : lambda C, C_out, stride, affine: ConvBNReLU(C, C_out,
                                                                      5, stride, 2, affine=affine),
     "conv_1x1" : lambda C, C_out, stride, affine: nn.Conv2d(C, C_out, 1, stride, 0),
-<<<<<<< HEAD
-    "inspect_block" : lambda C, C_out, stride, affine: inspectBlock(C, C_out, stride, affine=affine),
-=======
+    "inspect_block" : lambda C, C_out, stride, affine: inspectBlock(C, C_out, stride,
+                                                                    affine=affine),
     "conv_3x3" : lambda C, C_out, stride, affine: nn.Conv2d(C, C_out, 3, stride, 1),
     "bn_relu" : lambda C, C_out, stride, affine: BNReLU(C, C_out, affine),
->>>>>>> 4ef360de
 
     # imagenet stem
     "imagenet_stem0": lambda C, C_out, stride, affine: nn.Sequential(
@@ -342,11 +340,11 @@
     def __init__(self, C_in, C_out, stride, affine=True):
         super(inspectBlock, self).__init__()
         self.op1 = ReLUConvBN(C_in, C_out, kernel_size=3, stride=stride,
-                      padding=1, affine=affine)
+                              padding=1, affine=affine)
         self.op2 = ReLUConvBN(C_in, C_out, kernel_size=1, stride=stride,
-                       padding=0, affine=affine)
+                              padding=0, affine=affine)
         self.op3 = SepConv(C_in, C_out, kernel_size=3, stride=stride,
-                       padding=1, affine=affine) 
+                           padding=1, affine=affine)
 
     def forward(self, x):
         rand_ = np.random.random()

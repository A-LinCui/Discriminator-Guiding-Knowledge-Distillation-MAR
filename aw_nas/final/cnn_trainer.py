# -*- coding: utf-8 -*-

import os
import six

import torch
from torch import nn

from aw_nas import utils
from aw_nas.final.base import FinalTrainer
from aw_nas.utils.common_utils import nullcontext
from aw_nas.utils.exception import expect
from aw_nas.utils import DataParallel

def _warmup_update_lr(optimizer, epoch, init_lr, warmup_epochs):
    """
    update learning rate of optimizers
    """
    lr = init_lr * epoch / warmup_epochs
    for param_group in optimizer.param_groups:
        param_group["lr"] = lr

class CNNFinalTrainer(FinalTrainer): #pylint: disable=too-many-instance-attributes
    NAME = "cnn_trainer"

    def __init__(self, model, dataset, device, gpus, objective,#pylint: disable=dangerous-default-value
                 epochs=600, batch_size=96,
                 optimizer_type="SGD", optimizer_kwargs=None,
                 learning_rate=0.025, momentum=0.9,
                 warmup_epochs=0,
                 optimizer_scheduler={
                     "type": "CosineAnnealingLR",
                     "T_max": 600,
                     "eta_min": 0.001
                 },
                 weight_decay=3e-4, no_bias_decay=False,
                 grad_clip=5.0,
                 auxiliary_head=False, auxiliary_weight=0.4,
                 add_regularization=False,
                 save_as_state_dict=False,
                 workers_per_queue=2,
                 eval_no_grad=True,
                 schedule_cfg=None):
        super(CNNFinalTrainer, self).__init__(schedule_cfg)

        self.model = model
        self.parallel_model = None
        self.dataset = dataset
        self.device = device
        self.gpus = gpus
        self.objective = objective
        self._perf_func = self.objective.get_perfs
        self._perf_names = self.objective.perf_names()
        self._obj_loss = self.objective.get_loss

        self.epochs = epochs
        self.warmup_epochs = warmup_epochs
        self.optimizer_type = optimizer_type
        self.optimizer_kwargs = optimizer_kwargs
        self.learning_rate = learning_rate
        self.grad_clip = grad_clip
        self.auxiliary_head = auxiliary_head
        self.auxiliary_weight = auxiliary_weight
        self.add_regularization = add_regularization
        self.save_as_state_dict = save_as_state_dict
        self.eval_no_grad = eval_no_grad

        # for optimizer
        self.weight_decay = weight_decay
        self.no_bias_decay = no_bias_decay
        self.learning_rate = learning_rate
        self.momentum = momentum
        self.optimizer_scheduler_cfg = optimizer_scheduler

        self._criterion = nn.CrossEntropyLoss().to(self.device)

        _splits = self.dataset.splits()

        self.train_queue = torch.utils.data.DataLoader(
            _splits["train"], batch_size=batch_size, shuffle=True, pin_memory=True,
            num_workers=workers_per_queue)
        self.valid_queue = torch.utils.data.DataLoader(
            _splits["test"], batch_size=batch_size, shuffle=False, pin_memory=True,
            num_workers=workers_per_queue)

        if self.model is not None:
            self.optimizer = self._init_optimizer()
            self.scheduler = self._init_scheduler(self.optimizer, self.optimizer_scheduler_cfg)

        # states of the trainer
        self.last_epoch = 0
        self.epoch = 0
        self.save_every = None
        self.report_every = None
        self.train_dir = None
        self._is_setup = False

    def setup(self, load=None, load_state_dict=None,
              save_every=None, train_dir=None, report_every=50):
        expect(not (load is not None and load_state_dict is not None),
               "`load` and `load_state_dict` cannot be passed simultaneously.")
        if load is not None:
            self.load(load)
        else:
            assert self.model is not None
            if load_state_dict is not None:
<<<<<<< HEAD
                self._load_state_dict(load_state_dict)
=======
                # load state dict
                checkpoint = torch.load(load_state_dict, map_location=torch.device("cpu"))
                extra_keys = set(checkpoint.keys()).difference(set(self.model.state_dict().keys()))
                if extra_keys:
                    self.logger.error("%d extra keys in checkpoint! "
                                      "Make sure the genotype match", len(extra_keys))
                missing_keys = {key for key in set(self.model.state_dict().keys())\
                                .difference(checkpoint.keys()) \
                                if "auxiliary" not in key}
                if missing_keys:
                    self.logger.error(("{} missing keys will not be loaded! Check your genotype, "
                                       "This should be due to you're using the state dict dumped by"
                                       " `awnas eval-arch --save-state-dict` in an old version, "
                                       "and your genotype actually skip some "
                                       "cells, which might means, many parameters of your "
                                       "sub-network is not actually active, "
                                       "and this genotype might not be so effective.")
                                      .format(len(missing_keys)))
                self.model.load_state_dict(checkpoint, strict=False)
>>>>>>> 4ef360de
            self.logger.info("param size = %f M",
                             utils.count_parameters(self.model)/1.e6)
            self._parallelize()

        self.save_every = save_every
        self.train_dir = train_dir
        self.report_every = report_every

        expect(self.save_every is None or self.train_dir is not None,
               "when `save_every` is not None, make sure `train_dir` is not None")

        self._is_setup = True

    def save(self, path):
        path = utils.makedir(path)
        if self.save_as_state_dict:
            torch.save(self.model.state_dict(), os.path.join(path, "model_state.pt"))
        else:
            # save the model directly instead of the state_dict,
            # so that it can be loaded and run directly, without specificy configuration
            torch.save(self.model, os.path.join(path, "model.pt"))
        torch.save({
            "epoch": self.epoch,
            "optimizer":self.optimizer.state_dict()
        }, os.path.join(path, "optimizer.pt"))
        if self.scheduler is not None:
            torch.save(self.scheduler.state_dict(), os.path.join(path, "scheduler.pt"))
        self.logger.info("Saved checkpoint to %s", path)

    def load(self, path):
        # load the model
        m_path = os.path.join(path, "model.pt") if os.path.isdir(path) else path
        if not os.path.exists(m_path):
            m_path = os.path.join(path, "model_state.pt")
            self._load_state_dict(m_path)
        else:
            self.model = torch.load(m_path, map_location=torch.device("cpu"))
        self.model.to(self.device)
        self._parallelize()
        log_strs = ["model from {}".format(m_path)]

        # init/load the optimzier
        self.optimizer = self._init_optimizer()
        o_path = os.path.join(path, "optimizer.pt") if os.path.isdir(path) else None
        if o_path and os.path.exists(o_path):
            checkpoint = torch.load(o_path, map_location=torch.device("cpu"))
            self.optimizer.load_state_dict(checkpoint["optimizer"])
            log_strs.append("optimizer from {}".format(o_path))
            self.last_epoch = checkpoint["epoch"]

        # init/load the scheduler
        self.scheduler = self._init_scheduler(self.optimizer, self.optimizer_scheduler_cfg)
        if self.scheduler is not None:
            s_path = os.path.join(path, "scheduler.pt") if os.path.isdir(path) else None
            if s_path and os.path.exists(s_path):
                self.scheduler.load_state_dict(torch.load(s_path, map_location=torch.device("cpu")))
                log_strs.append("scheduler from {}".format(s_path))

        self.logger.info("param size = %f M",
                         utils.count_parameters(self.model)/1.e6)
        self.logger.info("Loaded checkpoint from %s: %s", path, ", ".join(log_strs))
        self.logger.info("Last epoch: %d", self.last_epoch)

    def train(self):
        if len(self.gpus) >= 2:
            self._forward_once_for_flops(self.model)
        for epoch in range(self.last_epoch+1, self.epochs+1):
            self.epoch = epoch
            self.on_epoch_start(epoch)

            if epoch < self.warmup_epochs:
                _warmup_update_lr(self.optimizer, epoch, self.learning_rate, self.warmup_epochs)
            else:
                if self.scheduler is not None:
                    self.scheduler.step()
            self.logger.info("epoch %d lr %e", epoch, self.optimizer.param_groups[0]["lr"])

            train_acc, train_obj = self.train_epoch(self.train_queue, self.parallel_model,
                                                    self._criterion, self.optimizer,
                                                    self.device, epoch)
            self.logger.info("train_acc %f ; train_obj %f", train_acc, train_obj)

            valid_acc, valid_obj, valid_perfs = self.infer_epoch(self.valid_queue,
                                                                 self.parallel_model,
                                                                 self._criterion, self.device)
            self.logger.info("valid_acc %f ; valid_obj %f ; valid performances: %s",
                             valid_acc, valid_obj,
                             "; ".join(
                                 ["{}: {:.3f}".format(n, v) for n, v in valid_perfs.items()]))

            if self.save_every and epoch % self.save_every == 0:
                path = os.path.join(self.train_dir, str(epoch))
                self.save(path)
            self.on_epoch_end(epoch)

        self.save(os.path.join(self.train_dir, "final"))

    def evaluate_split(self, split):
        if len(self.gpus) >= 2:
            self._forward_once_for_flops(self.model)
        assert split in {"train", "test"}
        if split == "test":
            queue = self.valid_queue
        else:
            queue = self.train_queue
        acc, obj, perfs = self.infer_epoch(queue, self.parallel_model,
                                           self._criterion, self.device)
        self.logger.info("acc %f ; obj %f ; performance: %s", acc, obj,
                         "; ".join(
                             ["{}: {:.3f}".format(n, v) for n, v in perfs.items()]))
        return acc, obj

    @classmethod
    def supported_data_types(cls):
        return ["image"]

    def _load_state_dict(self, path):
        # load state dict
        checkpoint = torch.load(path, map_location=torch.device("cpu"))
        extra_keys = set(checkpoint.keys()).difference(set(self.model.state_dict().keys()))
        if extra_keys:
            self.logger.error(str(extra_keys))
        assert not extra_keys, "Extra keys in checkpoint! Make sure the genotype match"
        missing_keys = {key for key in set(self.model.state_dict().keys())\
                        .difference(checkpoint.keys()) \
                        if "auxiliary" not in key}
        if missing_keys:
            self.logger.error(("{} missing keys will not be loaded! Check your genotype, "
                               "This should be due to you're using the state dict dumped by"
                               " `awnas eval-arch --save-state-dict` in an old version, "
                               "and your genotype actually skip some "
                               "cells, which might means, many parameters of your "
                               "sub-network is not actually active, "
                               "and this genotype might not be so effective.")
                              .format(len(missing_keys)))
            self.logger.error(str(missing_keys))
        self.model.load_state_dict(checkpoint, strict=False)

    def _parallelize(self):
        if len(self.gpus) >= 2:
            self.parallel_model = DataParallel(self.model, self.gpus).to(self.device)
        else:
            self.parallel_model = self.model

    def _init_optimizer(self):
        group_weight = []
        group_bias = []
        for name, param in self.model.named_parameters():
            if "bias" in name:
                group_bias.append(param)
            else:
                group_weight.append(param)
        assert len(list(self.model.parameters())) == len(group_weight) + len(group_bias)
        optim_cls = getattr(torch.optim, self.optimizer_type)
        optim_kwargs = {
            "lr": self.learning_rate,
            "momentum": self.momentum,
            "weight_decay": self.weight_decay
        }
        optim_kwargs.update(self.optimizer_kwargs or {})
        optimizer = optim_cls(
            [{"params": group_weight},
             {"params": group_bias,
              "weight_decay": 0 if self.no_bias_decay else self.weight_decay}],
            **optim_kwargs)

        return optimizer

    @staticmethod
    def _init_scheduler(optimizer, cfg):
        if cfg:
            cfg = {k:v for k, v in six.iteritems(cfg)}
            sch_cls = utils.get_scheduler_cls(cfg.pop("type"))
            return sch_cls(optimizer, **cfg)
        return None


    def train_epoch(self, train_queue, model, criterion, optimizer, device, epoch):
        expect(self._is_setup, "trainer.setup should be called first")
        objs = utils.AverageMeter()
        top1 = utils.AverageMeter()
        top5 = utils.AverageMeter()
        model.train()

        for step, (inputs, target) in enumerate(train_queue):
            inputs = inputs.to(device)
            target = target.to(device)

            optimizer.zero_grad()
            if self.auxiliary_head: # assume model return two logits in train mode
                logits, logits_aux = model(inputs)
                loss = self._obj_loss(inputs, logits, target, model,
                                      add_evaluator_regularization=self.add_regularization)
                loss_aux = criterion(logits_aux, target)
                loss += self.auxiliary_weight * loss_aux
            else:
                logits = model(inputs)
                loss = self._obj_loss(inputs, logits, target, model,
                                      add_evaluator_regularization=self.add_regularization)
            loss.backward()
            nn.utils.clip_grad_norm_(model.parameters(), self.grad_clip)
            optimizer.step()

            prec1, prec5 = utils.accuracy(logits, target, topk=(1, 5))
            n = inputs.size(0)
            objs.update(loss.item(), n)
            top1.update(prec1.item(), n)
            top5.update(prec5.item(), n)

            if step % self.report_every == 0:
                self.logger.info("train %03d %.3f; %.2f%%; %.2f%%",
                                 step, objs.avg, top1.avg, top5.avg)

        return top1.avg, objs.avg


    def infer_epoch(self, valid_queue, model, criterion, device):
        expect(self._is_setup, "trainer.setup should be called first")
        objs = utils.AverageMeter()
        top1 = utils.AverageMeter()
        top5 = utils.AverageMeter()
        objective_perfs = utils.OrderedStats()
        model.eval()

        context = torch.no_grad if self.eval_no_grad else nullcontext
        with context():
            for step, (inputs, target) in enumerate(valid_queue):
                inputs = inputs.to(device)
                target = target.to(device)

                logits = model(inputs)
                loss = criterion(logits, target)
                perfs = self._perf_func(inputs, logits, target, model)
                objective_perfs.update(dict(zip(self._perf_names, perfs)))
                prec1, prec5 = utils.accuracy(logits, target, topk=(1, 5))
                n = inputs.size(0)
                objs.update(loss.item(), n)
                top1.update(prec1.item(), n)
                top5.update(prec5.item(), n)

                if step % self.report_every == 0:
                    self.logger.info("valid %03d %e %f %f %s", step, objs.avg, top1.avg, top5.avg,
                                     "; ".join(["{}: {:.3f}".format(perf_n, v) \
                                                for perf_n, v in objective_perfs.avgs().items()]))

        return top1.avg, objs.avg, objective_perfs.avgs()


    def on_epoch_start(self, epoch):
        super(CNNFinalTrainer, self).on_epoch_start(epoch)
        self.model.on_epoch_start(epoch)
        self.objective.on_epoch_start(epoch)

    def on_epoch_end(self, epoch):
        super(CNNFinalTrainer, self).on_epoch_end(epoch)
        self.model.on_epoch_end(epoch)
        self.objective.on_epoch_end(epoch)

    def _forward_once_for_flops(self, model):
        # forward the model once to get the flops calculated
        self.logger.info("Training parallel: Forward one batch for the flops information")
        inputs, _ = next(iter(self.train_queue))
        model(inputs.to(self.device))<|MERGE_RESOLUTION|>--- conflicted
+++ resolved
@@ -104,29 +104,8 @@
         else:
             assert self.model is not None
             if load_state_dict is not None:
-<<<<<<< HEAD
                 self._load_state_dict(load_state_dict)
-=======
-                # load state dict
-                checkpoint = torch.load(load_state_dict, map_location=torch.device("cpu"))
-                extra_keys = set(checkpoint.keys()).difference(set(self.model.state_dict().keys()))
-                if extra_keys:
-                    self.logger.error("%d extra keys in checkpoint! "
-                                      "Make sure the genotype match", len(extra_keys))
-                missing_keys = {key for key in set(self.model.state_dict().keys())\
-                                .difference(checkpoint.keys()) \
-                                if "auxiliary" not in key}
-                if missing_keys:
-                    self.logger.error(("{} missing keys will not be loaded! Check your genotype, "
-                                       "This should be due to you're using the state dict dumped by"
-                                       " `awnas eval-arch --save-state-dict` in an old version, "
-                                       "and your genotype actually skip some "
-                                       "cells, which might means, many parameters of your "
-                                       "sub-network is not actually active, "
-                                       "and this genotype might not be so effective.")
-                                      .format(len(missing_keys)))
-                self.model.load_state_dict(checkpoint, strict=False)
->>>>>>> 4ef360de
+
             self.logger.info("param size = %f M",
                              utils.count_parameters(self.model)/1.e6)
             self._parallelize()
@@ -248,8 +227,8 @@
         checkpoint = torch.load(path, map_location=torch.device("cpu"))
         extra_keys = set(checkpoint.keys()).difference(set(self.model.state_dict().keys()))
         if extra_keys:
-            self.logger.error(str(extra_keys))
-        assert not extra_keys, "Extra keys in checkpoint! Make sure the genotype match"
+            self.logger.error("%d extra keys in checkpoint! "
+                              "Make sure the genotype match", len(extra_keys))
         missing_keys = {key for key in set(self.model.state_dict().keys())\
                         .difference(checkpoint.keys()) \
                         if "auxiliary" not in key}
